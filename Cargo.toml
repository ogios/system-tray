--- conflicted
+++ resolved
@@ -15,19 +15,11 @@
 dbusmenu-gtk3 = ["dep:gtk", "dep:dbusmenu-gtk3-sys"]
 
 [dependencies]
-<<<<<<< HEAD
 zbus = { version = "5.1.1", default-features = false, features = ["tokio"] }
 tracing = "0.1.40"
 serde = { version = "1.0.197", features = ["derive"] }
 tokio = { version = "1.36.0", features = ["rt", "sync", "macros", "time"] }
 thiserror = "2.0.0"
-=======
-zbus = { version = "3.15.2", features = ["tokio"] }
-tracing = "0.1.41"
-serde = { version = "1.0.216", features = ["derive"] }
-tokio = { version = "1.42.0", features = ["rt", "sync", "macros", "time"] }
-thiserror = "2.0.7"
->>>>>>> d69e0e4a
 
 gtk = { version = "0.18.1", optional = true }
 dbusmenu-gtk3-sys = { version = "0.1.0", optional = true }
